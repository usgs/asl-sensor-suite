package asl.sensor.experiment;

import java.util.ArrayList;
import java.util.Arrays;
import java.util.Collections;
import java.util.LinkedHashMap;
import java.util.List;
import java.util.Map;
import org.apache.commons.math3.fitting.leastsquares.LeastSquaresBuilder;
import org.apache.commons.math3.fitting.leastsquares.LeastSquaresOptimizer;
import org.apache.commons.math3.fitting.leastsquares.LeastSquaresProblem;
import org.apache.commons.math3.fitting.leastsquares.LevenbergMarquardtOptimizer;
import org.apache.commons.math3.fitting.leastsquares.MultivariateJacobianFunction;
import org.apache.commons.math3.linear.MatrixUtils;
import org.apache.commons.math3.linear.RealMatrix;
import org.apache.commons.math3.linear.RealVector;
import org.apache.commons.math3.stat.correlation.PearsonsCorrelation;
import org.apache.commons.math3.util.Pair;
import org.jfree.data.xy.XYSeries;
import org.jfree.data.xy.XYSeriesCollection;
import asl.sensor.input.DataBlock;
import asl.sensor.input.DataStore;
import asl.sensor.utils.FFTResult;
import asl.sensor.utils.NumericUtils;
import asl.sensor.utils.TimeSeriesUtils;

/**
 * The program attempts to fit known-orthogonal sensors of unknown azimuth to a
 * reference sensor assumed to be north. The rotation angle between the
 * reference sensor and the unknown components is solved for via least-squares
 * using the correlation calculation of the rotated and reference signal.
 * The resulting angle, then, is the clockwise rotation from the reference.
 * If the angle of the reference is zero (i.e., pointing directly north),
 * the result of this calculation SHOULD be the value of the azimuth, using
 * a clockwise rotation convention.
 * If the reference sensor is itself offset X degrees clockwise from
 * north, the azimuth is the sum of the estimated angle difference between
 * the sensors plus the offset from north.
 * This calculation is mostly based on Ringler, Edwards, et al.,
 * 'Relative azimuth inversion by way of damped maximum correlation estimates',
 * Elsevier Computers and Geosciences 43 (2012)
 *
 * @author akearns - KBRWyle
 */
public class AzimuthExperiment extends Experiment {

  private double offset = 0.;

  private double latestCorrelation = 0.; // cache correlation estimates during windowing

  private double angle, uncertainty;

  private double[] correlations; // best-fit correlations used to find windows w/ good estimates
  private double minCorr; // lowest correlation value still used in angle estimation
  private boolean simpleCalc; // used for nine-noise calculation
  private boolean enoughPts; // enough points in range for estimation?

  public AzimuthExperiment() {
    super();
    simpleCalc = false;
  }

  private String getAzimuthResults() {
    StringBuilder angleStr = new StringBuilder();
<<<<<<< HEAD
    double angle = getFitAngle(); // angle reported should be in degrees
=======
>>>>>>> ad4dfbfc
    angleStr.append("FIT ANGLE: ").append(DECIMAL_FORMAT.get().format(angle));
    double result = ((offset + angle) % 360 + 360) % 360;

    angleStr.append(" + ").append(DECIMAL_FORMAT.get().format(offset)).append(" = ");
    angleStr.append(DECIMAL_FORMAT.get().format(result)).append(" (+/- ");
    angleStr.append(DECIMAL_FORMAT.get().format(uncertainty)).append(")");
    if (!enoughPts) {
      angleStr.append(" | WARNING: SMALL RANGE");
    }
    return angleStr.toString();
  }

  @Override
  public String[] getDataStrings() {
    // get azimuth (with offset) and uncertainty
    return new String[]{getAzimuthResults()};
  }

  @Override
  public String[] getInsetStrings() {
    // set the start and end strings separately for compatibility with polar plot interface
    return new String[]{getAzimuthResults(), getFormattedStartDate(), getFormattedEndDate()};
  }

  /**
   * Function used to get the orientation of inputted data
   * (Specifically, aligns the second and third horiz. inputs with the first)
   * Uses a simpler solver for the Azimuth data. May produce an angle that
   * is 180 degrees off from expected due to use of coherence measurement
   * and limited checking of antipolar alignment
   *
   * @param north Timeseries data from north-facing reference sensor
   * @param east Timeseries data from east-facing reference sensor
   * @param reference Timeseries data from test sensor (either north or east)
   * @param interval Sampling interval of the data
   * @param start Start time of data
   * @param end End time of data
   * @return double representing radian-unit rotation angle of data
   */
  static double getAzimuth(double[] north, double[] east, double[] reference,
      long interval, long start, long end) {
    AzimuthExperiment azimuthExperiment = new AzimuthExperiment();
    azimuthExperiment.setSimple(false); // don't do the faster angle calculation
    azimuthExperiment.alternateEntryPoint(north, east, reference, interval, start, end);
    return azimuthExperiment.getFitAngleRad();
  }

  static double[][] matchArrayLengths(double[]... toTrim) {
    int len = toTrim[0].length;
    for (double[] timeseries : toTrim) {
      len = Math.min(len, timeseries.length);
    }
    for (int i = 0; i < toTrim.length; ++i) {
      toTrim[i] = Arrays.copyOfRange(toTrim[i], 0, len);
    }
    return toTrim;
  }

  /**
   * Entry point for this experiment to simplify the execution.
   * Callable from another experiment.
   *
   * @param testNorth timeseries data from presumed north-facing test sensor
   * @param testEast timeseries data from presumed east-facing test sensor
   * @param referenceNorth timeseries data from known north-facing sensor
   * @param interval sampling interval of data
   * @param start start time of data
   * @param end end time of data
   */
  protected void alternateEntryPoint(
      double[] testNorth, double[] testEast,
      double[] referenceNorth, long interval, long start, long end) {

    /*
     * Since this is called from other experiments the super.runExperimentOnData()
     * is never called to initialize these values.
     */
    dataNames = new ArrayList<>();
    dataNames.add("N");
    dataNames.add("E");
    dataNames.add("R");

    xySeriesData = new ArrayList<>();

    backendHelper(testNorth.clone(), testEast.clone(), referenceNorth.clone(),
        interval, start, end);
  }

  @Override
  protected void backend(final DataStore dataStore) {
    // assume the first two are the reference and the second two are the test
    // we just need the timeseries, don't actually care about response

    DataBlock testNorthBlock = dataStore.getXthLoadedBlock(1);
    DataBlock testEastBlock = dataStore.getXthLoadedBlock(2);
    DataBlock refNorthBlock = dataStore.getXthLoadedBlock(3);

    dataNames.add(testNorthBlock.getName());
    dataNames.add(testEastBlock.getName());
    dataNames.add(refNorthBlock.getName());

    // resampling should already have been done when loading in data
    long interval = testNorthBlock.getInterval();
    long startTime = testNorthBlock.getStartTime();
    long endTime = testNorthBlock.getEndTime();

    double[] testNorth = testNorthBlock.getData();
    double[] testEast = testEastBlock.getData();
    double[] refNorth = refNorthBlock.getData();

    backendHelper(testNorth, testEast, refNorth, interval, startTime, endTime);

  }

  /**
   * Backend library call for both datasets
   *
   * @param testNorth North-facing data to find azimuth of
   * @param testEast East-facing data to find azimuth of
   * @param refNorth North-facing data to use as reference
   * @param interval Time in nanoseconds between data samples
   * @param startTime Start time of data
   * @param endTime End time of data
   */
  private void backendHelper(
      double[] testNorth, double[] testEast,
      double[] refNorth, long interval, long startTime, long endTime) {

    minCorr = 0; // make sure to initialize
    double tau = NumericUtils.TAU; // 2 pi

    enoughPts = false;

    // does nothing if the data is already 1Hz sample rate
    testNorth = TimeSeriesUtils.decimate(testNorth, interval, TimeSeriesUtils.ONE_HZ_INTERVAL);
    testEast = TimeSeriesUtils.decimate(testEast, interval, TimeSeriesUtils.ONE_HZ_INTERVAL);
    refNorth = TimeSeriesUtils.decimate(refNorth, interval, TimeSeriesUtils.ONE_HZ_INTERVAL);
    // update the actual sample rate if data was above 1Hz sampling
    interval = Math.max(interval, TimeSeriesUtils.ONE_HZ_INTERVAL);

    double[] initTestNorth = TimeSeriesUtils.demean(testNorth);
    double[] initTestEast = TimeSeriesUtils.demean(testEast);
    double[] initRefNorth = TimeSeriesUtils.demean(refNorth);

    initTestNorth = TimeSeriesUtils.detrend(initTestNorth);
    initTestEast = TimeSeriesUtils.detrend(initTestEast);
    initRefNorth = TimeSeriesUtils.detrend(initRefNorth);

    // should there be a normalization step here?

    // data will be downsampled to 1 if > 1Hz rate, else will keep sample rate from input
    double samplesPerSecond = Math.min(1., TimeSeriesUtils.ONE_HZ_INTERVAL / interval);
    double low = 1. / 8; // filter from 8 seconds interval
    double high = 1. / 3; // up to 3 seconds interval

    initTestNorth = FFTResult.bandFilter(initTestNorth, samplesPerSecond, low, high);
    initTestEast = FFTResult.bandFilter(initTestEast, samplesPerSecond, low, high);
    initRefNorth = FFTResult.bandFilter(initRefNorth, samplesPerSecond, low, high);

    // enforce length constraint -- all data must be the same length
    double[][] data = matchArrayLengths(initTestNorth, initTestEast, initRefNorth);
    initTestNorth = data[0];
    initTestEast = data[1];
    initRefNorth = data[2];

    MultivariateJacobianFunction jacobian =
        getJacobianFunction(initTestNorth, initTestEast, initRefNorth);

    double initAngle = 0.;

    LeastSquaresProblem findAngleY = new LeastSquaresBuilder().
        start(new double[]{initAngle}).
        model(jacobian).
        target(new double[]{1}).
        maxEvaluations(Integer.MAX_VALUE).
        maxIterations(Integer.MAX_VALUE).
        lazyEvaluation(false).
        build();

    LeastSquaresOptimizer optimizer = new LevenbergMarquardtOptimizer().
        withCostRelativeTolerance(1E-8).
        withParameterRelativeTolerance(1E-5);

    LeastSquaresOptimizer.Optimum optimumY = optimizer.optimize(findAngleY);
    RealVector angleVector = optimumY.getPoint();
    double bestGuessAngle = angleVector.getEntry(0);
    bestGuessAngle = ((bestGuessAngle % NumericUtils.TAU) + NumericUtils.TAU)
        % NumericUtils.TAU;

    fireStateChange("Found initial guess for angle: " + bestGuessAngle);

    if (simpleCalc) {
      // used for orthogonality & multi-component self-noise and gain
      // where a 'pretty good' estimate of the angle is all we need
      // just stop here, don't do windowing
      angle = bestGuessAngle;
      return;
    }

    // angleVector is our new best guess for the azimuth
    // now let's cut the data into 1000-sec windows with 500-sec overlap
    // store the angle and resulting correlation of each window
    // and then take the best-correlation angles and average them
    long timeRange = endTime - startTime;

    // first double -- angle estimate over window
    // second double -- correlation from that estimate over the window
    Map<Long, Pair<Double, Double>> angleCorrelationMap =
        new LinkedHashMap<>();
    List<Double> sortedCorrelation = new ArrayList<>();

    // want (correlation-1+damping) to be as close to 0 as possible
    RealVector target = MatrixUtils.createRealVector(new double[]{0});

    // the best correlation and azimuth angle producing that correlation
    // for the purpose of providing damped estimates
    // (improves susceptibility to noise)
    double bestCorr = jacobian.value(angleVector).getFirst().getEntry(0);
    double bestTheta = bestGuessAngle;
    final long twoThouSecs = 2000L * TimeSeriesUtils.ONE_HZ_INTERVAL;
    // 1000 ms per second, range length
    final long fiveHundredSecs = twoThouSecs / 4L; // distance between windows
    int numWindows = (int) ((timeRange - twoThouSecs) / fiveHundredSecs);
    // look at 2000s windows, sliding over 500s of data at a time
    for (int i = 0; i < numWindows; ++i) {
      fireStateChange("Fitting angle over data in window " + (i + 1) + " of " + numWindows);

      // get start and end indices from given times
      long wdStart = fiveHundredSecs * i; // start of 500s-sliding window
      long wdEnd = wdStart + twoThouSecs; // end of window (2000s long)

      int startIdx = (int) (wdStart / interval);
      int endIdx = (int) (wdEnd / interval);

      double[] testNorthWin = Arrays.copyOfRange(initTestNorth, startIdx, endIdx);
      double[] testEastWin = Arrays.copyOfRange(initTestEast, startIdx, endIdx);
      double[] refNorthWin = Arrays.copyOfRange(initRefNorth, startIdx, endIdx);

      testNorthWin = TimeSeriesUtils.detrend(testNorthWin);
      testEastWin = TimeSeriesUtils.detrend(testEastWin);
      refNorthWin = TimeSeriesUtils.detrend(refNorthWin);

      testNorthWin = FFTResult.bandFilter(testNorthWin, samplesPerSecond, low, high);
      testEastWin = FFTResult.bandFilter(testEastWin, samplesPerSecond, low, high);
      refNorthWin = FFTResult.bandFilter(refNorthWin, samplesPerSecond, low, high);

      jacobian =
          getDampedJacobianFunction(testNorthWin, testEastWin, refNorthWin, bestCorr, bestTheta);

      LeastSquaresProblem findAngleWindow = new LeastSquaresBuilder().
          start(new double[]{bestTheta}).
          model(jacobian).
          target(target).
          maxEvaluations(Integer.MAX_VALUE).
          maxIterations(Integer.MAX_VALUE).
          lazyEvaluation(false).
          build();

      optimumY = optimizer.optimize(findAngleWindow);

      RealVector angleVectorWindow = optimumY.getPoint();
      findAngleWindow.evaluate(angleVectorWindow);
      // call to evaluate at best-fit point gives corresponding latestCorrelation as side effect
      double currentWindowAngle = angleVectorWindow.getEntry(0);

      currentWindowAngle = ((currentWindowAngle % tau) + tau) % tau;

      double correlation = latestCorrelation;

      if (correlation > bestCorr) {
        bestCorr = correlation;
        bestTheta = currentWindowAngle;
      }

      angleCorrelationMap.put(wdStart, new Pair<>(currentWindowAngle, correlation));
      sortedCorrelation.add(correlation);
    }

    int minCorrelations = 5;
    double[] angles = new double[]{};
    correlations = new double[]{};
    if (angleCorrelationMap.size() < minCorrelations) {
      fireStateChange("Window size too small for good angle estimation...");

      // The initial best estimate from before windowing occurs
      angle = bestGuessAngle % tau;

    } else {
      // get the best-correlation estimations of angle and average them
      enoughPts = true;
      Collections.sort(sortedCorrelation);
      Collections.reverse(sortedCorrelation); // sort from best to worst
      // get either exactly top 5 or (if larger), top 15% of estimates
      int maxBoundary = Math.max(minCorrelations, sortedCorrelation.size() * 3 / 20);
      // start from 0 because sort is descending order
      sortedCorrelation = sortedCorrelation.subList(0, maxBoundary);
      minCorr = sortedCorrelation.get(sortedCorrelation.size() - 1);

      // store good values for use in std dev calculation
      List<Double> acceptedAngles = new ArrayList<>();

      // deal with wraparound issue
      correlations = new double[angleCorrelationMap.size()];
      angles = new double[angleCorrelationMap.size()];

      List<Long> times = new ArrayList<>(angleCorrelationMap.keySet());
      Collections.sort(times);

      for (int i = 0; i < times.size(); ++i) {
        long time = times.get(i);
        Pair<Double, Double> angleAndCorrelation = angleCorrelationMap.get(time);
        angles[i] = angleAndCorrelation.getFirst();
        correlations[i] = angleAndCorrelation.getSecond();
      }

      // shift term here used to deal with potential discontinuities in the mean of the data
      double shift = angles[0] + Math.PI / 4; // 45 degrees offset
      for (int i = 0; i < angles.length; ++i) {
        angles[i] = (((angles[i] + shift) % tau) + tau) % tau;
      }

      // now get the average
      double averageAngle = 0.;
      for (int i = 0; i < angles.length; ++i) {
        angles[i] -= shift; // subtract shift term back out
        double correlation = correlations[i];
        if (correlation >= minCorr && acceptedAngles.size() < maxBoundary) {
          // don't keep adding angles once we've hit the max size
          // don't break out of the loop, though, so we can remove the shift from everything
          acceptedAngles.add(angles[i]);
          averageAngle += angles[i];
        }
      }
      averageAngle /= acceptedAngles.size();

      uncertainty = 0.;

      // now get standard deviation
      for (double angle : acceptedAngles) {
        uncertainty += Math.pow(angle - averageAngle, 2);
      }

      uncertainty = Math.sqrt(uncertainty / acceptedAngles.size());
      uncertainty *= 2; // two-sigma gets us 95% confidence interval

      // do this calculation to get plot of freq/correlation, a side effect
      // of running evaluation at the given point; this will be plotted
      RealVector angleVec =
          MatrixUtils.createRealVector(new double[]{averageAngle});
      findAngleY.evaluate(angleVec);

      angle = ((averageAngle % tau) + tau) % tau;

    }

    fireStateChange("Solver completed! Producing plots...");

    double angleDeg = Math.toDegrees(angle);

    String northName = dataNames.get(0);
    String eastName = dataNames.get(1);
    String refName = dataNames.get(2);

    XYSeries ref = new XYSeries(northName + " rel. to reference");
    ref.add(offset + angleDeg, 0);
    ref.add(offset + angleDeg, 1);
    XYSeries set = new XYSeries(eastName + " rel. to reference");
    set.add(offset + angleDeg + 90, 1);
    set.add(offset + angleDeg + 90, 0);
    XYSeries fromNorth = new XYSeries(refName + " location");
    fromNorth.add(offset, 1);
    fromNorth.add(offset, 0);

    XYSeriesCollection plotTimeseries = new XYSeriesCollection();
    plotTimeseries.addSeries(ref);
    plotTimeseries.addSeries(set);
    plotTimeseries.addSeries(fromNorth);
    xySeriesData.add(plotTimeseries);

    plotTimeseries = new XYSeriesCollection();
    XYSeries timeMapAngle = new XYSeries("Best-fit angle per window (not including ref. shift)");
    XYSeries timeMapCorrelation = new XYSeries("Correlation estimate per window");
    plotTimeseries.addSeries(timeMapAngle);
    plotTimeseries.addSeries(timeMapCorrelation);

    for (int i = 0; i < angles.length; ++i) {
      long xVal = i * 500;
      double angle = angles[i];
      angle = (angle % tau);
      double correlation = correlations[i];
      timeMapCorrelation.add(xVal, correlation);
      timeMapAngle.add(xVal, Math.toDegrees(angle));
      angles[i] = Math.toDegrees(angle);
    }

    xySeriesData.add(new XYSeriesCollection(timeMapAngle));
    xySeriesData.add(new XYSeriesCollection(timeMapCorrelation));
  }

  @Override
  public int blocksNeeded() {
    return 3;
  }

  /**
   * Get the correlation estimate for each best-fit angle over the series of data windows
   *
   * @return Array of best correlations
   */
  public double[] getCorrelations() {
    return correlations;
  }

  /**
   * This is the damped jacobian function for windowed estimates
   * we use a different cost function for initial estimate since using the
   * squared correlation would make x, 180+x produce the same values
   *
   * @return Jacobian Function
   */
  private MultivariateJacobianFunction
  getDampedJacobianFunction(double[] l1, double[] l2, double[] l3, double cr, double th) {

    // make my func the j-func, I want that func-y stuff

    return new MultivariateJacobianFunction() {

      final double[] finalTestNorth = l1;
      final double[] finalTestEast = l2;
      final double[] finalRefNorth = l3;
      final double bestCorr = cr;
      final double bestTheta = th;

      @Override
      public Pair<RealVector, RealMatrix> value(final RealVector point) {
        return jacobian(point,
            finalRefNorth,
            finalTestNorth,
            finalTestEast,
            bestCorr,
            bestTheta);
      }
    };
  }

  /**
   * Return the fit angle calculated by the backend in degrees
   *
   * @return angle result in degrees
   */
  public double getFitAngle() {
    return Math.toDegrees(angle);
  }

  /**
   * Return the fit angle calculated by the backend in radians
   *
   * @return angle result in radians
   */
  private double getFitAngleRad() {
    return angle;
  }

  /**
   * Returns the jacobian function for initial estimate given input timeseries data.
   * The timeseries are used as input to the rotation function.
   * We take the inputs as fixed and rotate copies of the data to find the
   * Jacobian of the data.
   *
   * @param l1 Data from the test sensor's north-facing component
   * @param l2 Data from the test sensor's east-facing component
   * @param l3 Data from the known north-facing sensor
   * @return jacobian function to fit an angle of max correlation of this data
   */
  private MultivariateJacobianFunction
  getJacobianFunction(double[] l1, double[] l2, double[] l3) {
    return new MultivariateJacobianFunction() {

      final double[] finalTestNorth = l1;
      final double[] finalTestEast = l2;
      final double[] finalRefNorth = l3;

      @Override
      public Pair<RealVector, RealMatrix> value(final RealVector point) {
        return jacobian(point,
            finalRefNorth,
            finalTestNorth,
            finalTestEast);
      }
    };
  }

  /**
   * Returns the minimum acceptable correlation used in angle estimates
   *
   * @return correlation cut-off point
   */
  public double getMinCorr() {
    return minCorr;
  }

  /**
   * Returns the given offset angle (i.e., angle between north and reference sensor)
   *
   * @return offset angle, in degrees, set between 0 and 360
   */
  public double getOffset() {
    return ((offset % 360) + 360) % 360;
  }

  /**
   * Set the angle offset for the reference sensor (degrees from north)
   *
   * @param newOffset Degrees from north that the reference sensor points
   */
  public void setOffset(double newOffset) {
    offset = newOffset;
  }

  /**
   * Get the uncertainty of the angle
   *
   * @return Uncertainty estimation of the current angle (from variance)
   */
  public double getUncertainty() {
    return Math.toDegrees(uncertainty);
  }

  /**
   * Returns true if there were enough points to do correlation windowing step
   *
   * @return Boolean that is true if correlation windows were taken
   */
  public boolean hadEnoughPoints() {
    return enoughPts;
  }

  @Override
  public boolean hasEnoughData(DataStore dataStore) {
    for (int i = 0; i < blocksNeeded(); ++i) {
      if (!dataStore.blockIsSet(i)) {
        return false;
      }
    }
    return true;
  }

  private Pair<RealVector, RealMatrix> jacobian(
      final RealVector point,
      final double[] refNorth,
      final double[] testNorth,
      final double[] testEast) {

    double diff = 1E-12;

    double theta = (point.getEntry(0));
    double thetaDelta = theta + diff;

    // angles of rotation are x, x+dx respectively
    double[] testRotated =
        TimeSeriesUtils.rotate(testNorth, testEast, theta);
    double[] rotatedDiff =
        TimeSeriesUtils.rotate(testNorth, testEast, thetaDelta);

    PearsonsCorrelation pearsonsCorrelation = new PearsonsCorrelation();
    double value = pearsonsCorrelation.correlation(refNorth, testRotated);
    RealVector valueVec = MatrixUtils.createRealVector(new double[]{value});
    double deltaY = pearsonsCorrelation.correlation(refNorth, rotatedDiff);
    double change = (deltaY - value) / diff;
    double[][] jacobianArray = new double[][]{{change}};
    RealMatrix jacobian = MatrixUtils.createRealMatrix(jacobianArray);
    return new Pair<>(valueVec, jacobian);

  }

  /**
   * Jacobian function for the azimuth solver. Takes in the directional
   * signal components (DataBlocks) and the angle to evaluate at and produces
   * a damped cost function based on best correlation (and the angle producing it) from previous
   * data windows, each one fixed for a given window (not changing on recursive calls for the same
   * set of input data).
   *
   * @param point Current angle
   * @param refNorth Reference sensor, facing north
   * @param testNorth Test sensor, facing approximately north
   * @param testEast Test sensor, facing approximately east and orthogonal to
   * testNorth
   * @param bestCorr Most recent best-result value for the correlation (from previous windows)
   * @param bestTheta Most recent best-result value for the correlation (from previous windows)
   * @return Correlation (RealVector) and forward difference
   * approximation of the Jacobian (RealMatrix) at the current angle
   */
  private Pair<RealVector, RealMatrix> jacobian(
      final RealVector point,
      final double[] refNorth,
      final double[] testNorth,
      final double[] testEast,
      final double bestCorr,
      final double bestTheta) {

    double diff = 1E-12;

    double theta = (point.getEntry(0));
    double thetaDelta = theta + diff;

    // angles of rotation are x, x+dx respectively
    double[] testRotated =
        TimeSeriesUtils.rotate(testNorth, testEast, theta);
    double[] rotatedDiff =
        TimeSeriesUtils.rotate(testNorth, testEast, thetaDelta);

    PearsonsCorrelation pearsonsCorrelation = new PearsonsCorrelation();
    double value = pearsonsCorrelation.correlation(refNorth, testRotated);
    latestCorrelation = value;
    double damping = (bestCorr - 1) * (theta - bestTheta);
    value = Math.pow(value - 1 + damping, 2);
    RealVector valueVec = MatrixUtils.createRealVector(new double[]{value});
    double deltaY = pearsonsCorrelation.correlation(refNorth, rotatedDiff);
    damping = (bestCorr - 1) * (thetaDelta - bestTheta);
    deltaY = Math.pow(deltaY - 1 + damping, 2);
    double change = (deltaY - value) / diff;
    double[][] jacobianArray = new double[][]{{change}};
    RealMatrix jacobian = MatrixUtils.createRealMatrix(jacobianArray);
    return new Pair<>(valueVec, jacobian);
  }

  /**
   * Used to set a simple calculation of rotation angle, such as for
   * nine-input self-noise. This is the case where the additional windowing
   * is NOT done, and the initial least-squares guess gives us an answer.
   * When creating an instance of this object, this is set to false and only
   * needs to be explicitly set when a simple calculation is desired.
   * This is used primarily when aligning data is done as part of a multi-input experiment
   * (i.e., 9-input self-noise, 6-input relative gain)
   *
   * @param isSimple True if a simple calculation should be done
   */
  void setSimple(boolean isSimple) {
    simpleCalc = isSimple;
  }

  /**
   * Used for test case verification.
   *
   * @return simpleCalc
   */
  boolean getSimpleCalc() {
    return simpleCalc;
  }
}<|MERGE_RESOLUTION|>--- conflicted
+++ resolved
@@ -62,10 +62,8 @@
 
   private String getAzimuthResults() {
     StringBuilder angleStr = new StringBuilder();
-<<<<<<< HEAD
     double angle = getFitAngle(); // angle reported should be in degrees
-=======
->>>>>>> ad4dfbfc
+
     angleStr.append("FIT ANGLE: ").append(DECIMAL_FORMAT.get().format(angle));
     double result = ((offset + angle) % 360 + 360) % 360;
 
